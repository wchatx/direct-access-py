"""
test_query.py

Test the DirectAccessV2 methods
"""

import os
import logging
from tempfile import TemporaryFile

<<<<<<< HEAD
from directaccess import DirectAccessV1, DirectAccessV2, DADatasetException, DAQueryException, DAAuthException
=======
from directaccess import DirectAccessV1, DirectAccessV2
>>>>>>> c7eacc98

DIRECTACCESS_API_KEY = os.environ.get('DIRECTACCESS_API_KEY')
DIRECTACCESS_CLIENT_ID = os.environ.get('DIRECTACCESS_CLIENT_ID')
DIRECTACCESS_CLIENT_SECRET = os.environ.get('DIRECTACCESS_CLIENT_SECRET')


def test_query():
    """
    Authenticate and query Direct Access API for docs, ddl, count and query methods

    :return:
    """
    # Test V1 query
    d1 = DirectAccessV1(
        api_key=DIRECTACCESS_API_KEY,
<<<<<<< HEAD
        log_level=logging.DEBUG
    )
    query = d1.query('rigs', pagesize=1000)
=======
        log_level=logging.INFO
    )
    query = d1.query('rigs')
>>>>>>> c7eacc98
    records = list()
    for i, row in enumerate(query, start=1):
        records.append(row)
        if i % 1000 == 0:
            break
    assert records

    d2 = DirectAccessV2(
        api_key=DIRECTACCESS_API_KEY,
        client_id=DIRECTACCESS_CLIENT_ID,
        client_secret=DIRECTACCESS_CLIENT_SECRET,
        retries=5,
        backoff_factor=10,
<<<<<<< HEAD
        log_level=logging.DEBUG
=======
        log_level=logging.INFO
>>>>>>> c7eacc98
    )

    # Test docs
    docs = d2.docs('well-origins')
    if docs:
        assert isinstance(docs, list)

    # Test DDL
    ddl = d2.ddl('rigs', database='pg')
    with TemporaryFile(mode='w+') as f:
        f.write(ddl)
        f.seek(0)
        for line in f:
            assert line.split(' ')[0] == 'CREATE'
            break

    # Test count
    count = d2.count('rigs', deleteddate='null')
    assert count is not None
    assert isinstance(count, int)

<<<<<<< HEAD
    # Neg - test count for invalid dataset
    try:
        count = d2.count('invalid')
    except DADatasetException as e:
        pass

    # Neg - test ddl with invalid database parameter
    try:
        ddl = d2.ddl('rigs', database='invalid')
    except DAQueryException:
        pass

=======
>>>>>>> c7eacc98
    # Test query
    query = d2.query('rigs', pagesize=10000, deleteddate='null')
    records = list()
    for i, row in enumerate(query, start=1):
        records.append(row)
        if i % 1000 == 0:
            break
    assert records

<<<<<<< HEAD
    # Test token refresh
=======
>>>>>>> c7eacc98
    d2 = DirectAccessV2(
        api_key=DIRECTACCESS_API_KEY,
        client_id=DIRECTACCESS_CLIENT_ID,
        client_secret=DIRECTACCESS_CLIENT_SECRET,
        retries=5,
        backoff_factor=10,
        log_level=logging.DEBUG,
        access_token='invalid'
    )
    invalid_token = d2.access_token
    query = d2.query('rigs', pagesize=10000, deleteddate='null')
    assert len([x for x in query]) == count
    assert invalid_token != d2.access_token

<<<<<<< HEAD
    # Test client with no credentials
    try:
        d2 = DirectAccessV2(
            api_key=None,
            client_id=None,
            client_secret=None,
            log_level=logging.DEBUG
        )
    except DAAuthException:
        pass

=======
>>>>>>> c7eacc98
    return


if __name__ == '__main__':
    test_query()<|MERGE_RESOLUTION|>--- conflicted
+++ resolved
@@ -8,11 +8,7 @@
 import logging
 from tempfile import TemporaryFile
 
-<<<<<<< HEAD
 from directaccess import DirectAccessV1, DirectAccessV2, DADatasetException, DAQueryException, DAAuthException
-=======
-from directaccess import DirectAccessV1, DirectAccessV2
->>>>>>> c7eacc98
 
 DIRECTACCESS_API_KEY = os.environ.get('DIRECTACCESS_API_KEY')
 DIRECTACCESS_CLIENT_ID = os.environ.get('DIRECTACCESS_CLIENT_ID')
@@ -28,15 +24,9 @@
     # Test V1 query
     d1 = DirectAccessV1(
         api_key=DIRECTACCESS_API_KEY,
-<<<<<<< HEAD
-        log_level=logging.DEBUG
+        log_level=logging.INFO
     )
     query = d1.query('rigs', pagesize=1000)
-=======
-        log_level=logging.INFO
-    )
-    query = d1.query('rigs')
->>>>>>> c7eacc98
     records = list()
     for i, row in enumerate(query, start=1):
         records.append(row)
@@ -50,11 +40,7 @@
         client_secret=DIRECTACCESS_CLIENT_SECRET,
         retries=5,
         backoff_factor=10,
-<<<<<<< HEAD
-        log_level=logging.DEBUG
-=======
         log_level=logging.INFO
->>>>>>> c7eacc98
     )
 
     # Test docs
@@ -76,7 +62,6 @@
     assert count is not None
     assert isinstance(count, int)
 
-<<<<<<< HEAD
     # Neg - test count for invalid dataset
     try:
         count = d2.count('invalid')
@@ -89,8 +74,6 @@
     except DAQueryException:
         pass
 
-=======
->>>>>>> c7eacc98
     # Test query
     query = d2.query('rigs', pagesize=10000, deleteddate='null')
     records = list()
@@ -100,10 +83,7 @@
             break
     assert records
 
-<<<<<<< HEAD
     # Test token refresh
-=======
->>>>>>> c7eacc98
     d2 = DirectAccessV2(
         api_key=DIRECTACCESS_API_KEY,
         client_id=DIRECTACCESS_CLIENT_ID,
@@ -118,7 +98,6 @@
     assert len([x for x in query]) == count
     assert invalid_token != d2.access_token
 
-<<<<<<< HEAD
     # Test client with no credentials
     try:
         d2 = DirectAccessV2(
@@ -130,8 +109,6 @@
     except DAAuthException:
         pass
 
-=======
->>>>>>> c7eacc98
     return
 
 
