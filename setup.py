--- conflicted
+++ resolved
@@ -15,11 +15,7 @@
 
 
 class VerifyVersionCommand(install):
-<<<<<<< HEAD
     description = 'verify that git tag matches VERSION prior to publishing to pypi'
-=======
-    description = 'verify that version matches the tag prior to circleci pushing to pypi'
->>>>>>> 18c42805
 
     def run(self):
         tag = os.getenv('CIRCLE_TAG')
